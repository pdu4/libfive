/*
libfive: a CAD kernel for modeling with implicit functions
Copyright (C) 2017  Matt Keeter

This library is free software; you can redistribute it and/or
modify it under the terms of the GNU Lesser General Public
License as published by the Free Software Foundation; either
version 2.1 of the License, or (at your option) any later version.

This library is distributed in the hope that it will be useful,
but WITHOUT ANY WARRANTY; without even the implied warranty of
MERCHANTABILITY or FITNESS FOR A PARTICULAR PURPOSE.  See the GNU
Lesser General Public License for more details.

You should have received a copy of the GNU Lesser General Public
License along with this library; if not, write to the Free Software
Foundation, Inc., 51 Franklin Street, Fifth Floor, Boston, MA  02110-1301  USA
*/
#pragma once

#include "libfive/tree/tree.hpp"

#include "libfive/render/axes.hpp"
#include "libfive/render/brep/region.hpp"
#include "libfive/render/brep/brep.hpp"
#include "libfive/render/brep/xtree.hpp"

namespace Kernel {

class Mesh : public BRep<3> {
public:
    /*
     *  Blocking, unstoppable render function
     *  Returns nullptr if min_feature is invalid (i.e. <= 0)
     */
    static std::unique_ptr<Mesh> render(
            const Tree t, const Region<3>& r,
            double min_feature=0.1, double max_err=1e-8,
            bool multithread=true);

    /*
     *  Fully-specified render function
     *  Returns nullptr if min_feature is invalid or cancel is set to true
     *  partway through the computation.
     */
    static std::unique_ptr<Mesh> render(
            const Tree t, const std::map<Tree::Id, float>& vars,
            const Region<3>& r, double min_feature, double max_err,
            unsigned workers, std::atomic_bool& cancel);

    /*
     *  Render function that re-uses evaluators
     *  es must be a pointer to at least workers Evaluators
     *  Returns nullptr if min_feature is invalid or cancel is set to true
     *  partway through the computation.
     */
    static std::unique_ptr<Mesh> render(
            XTreeEvaluator* es, const Region<3>& r,
            double min_feature, double max_err,
            int workers, std::atomic_bool& cancel);

    /*
     *  Writes the mesh to a file
     */
    bool saveSTL(const std::string& filename);

    /*
     *  Merge multiple bodies and write them to a single file
     */
    static bool saveSTL(const std::string& filename,
                        const std::list<const Mesh*>& meshes);

    /*
     *  Called by Dual::walk to construct the triangle mesh
     */
    template <Axis::Axis A, bool D>
    void load(const std::array<const XTree<3>*, 4>& ts);

    /*  Walks an XTree, returning a mesh  */
<<<<<<< HEAD
    static std::unique_ptr<Mesh> mesh(std::unique_ptr<XTree<3>>& tree,
=======
    static std::unique_ptr<Mesh> mesh(std::unique_ptr<const XTree<3>>& tree,
>>>>>>> 571c8205
                                      std::atomic_bool& cancel);
protected:
    /*
     *  Inserts a line into the mesh as a zero-size triangle
     *  (used for debugging)
     */
    void line(const Eigen::Vector3f& a, const Eigen::Vector3f& b);
};

}   // namespace Kernel<|MERGE_RESOLUTION|>--- conflicted
+++ resolved
@@ -77,11 +77,7 @@
     void load(const std::array<const XTree<3>*, 4>& ts);
 
     /*  Walks an XTree, returning a mesh  */
-<<<<<<< HEAD
     static std::unique_ptr<Mesh> mesh(std::unique_ptr<XTree<3>>& tree,
-=======
-    static std::unique_ptr<Mesh> mesh(std::unique_ptr<const XTree<3>>& tree,
->>>>>>> 571c8205
                                       std::atomic_bool& cancel);
 protected:
     /*
